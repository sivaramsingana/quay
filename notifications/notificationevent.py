--- conflicted
+++ resolved
@@ -473,15 +473,11 @@
         return "info"
 
     def get_summary(self, event_data, notification_data):
-<<<<<<< HEAD
         return f"Repository {event_data['repository']} image(s) expiring"
-=======
-        return f"Repository {event_data['repository']} image(s) expiring"
 
     def get_sample_data(self, namespace_name, repo_name, event_config):
         return build_repository_event_data(
             namespace_name,
             repo_name,
             {"tags": ["latest", "v1"], "expiring_in": f"{event_config.get('days', None)} days"},
-        )
->>>>>>> bc71a815
+        )