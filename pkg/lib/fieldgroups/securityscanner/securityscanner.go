package securityscanner

import (
	"errors"

	"github.com/creasty/defaults"
)

// SecurityScannerFieldGroup represents the SecurityScannerFieldGroup config fields
type SecurityScannerFieldGroup struct {
<<<<<<< HEAD
	FeatureSecurityScanner              bool     `default:"false" validate:"" json:"FEATURE_SECURITY_SCANNER" yaml:"FEATURE_SECURITY_SCANNER"`
	SecurityScannerEndpoint             string   `default:"" validate:"" json:"SECURITY_SCANNER_ENDPOINT" yaml:"SECURITY_SCANNER_ENDPOINT"`
	SecurityScannerIndexingInterval     int      `default:"30" validate:"" json:"SECURITY_SCANNER_INDEXING_INTERVAL" yaml:"SECURITY_SCANNER_INDEXING_INTERVAL"`
	SecurityScannerNotifications        bool     `default:"false" validate:"" json:"FEATURE_SECURITY_NOTIFICATIONS" yaml:"FEATURE_SECURITY_NOTIFICATIONS"`
	SecurityScannerV4Endpoint           string   `default:"" validate:"" json:"SECURITY_SCANNER_V4_ENDPOINT" yaml:"SECURITY_SCANNER_V4_ENDPOINT"`
	SecurityScannerV4NamespaceWhitelist []string `default:"[]" validate:"" json:"SECURITY_SCANNER_V4_NAMESPACE_WHITELIST" yaml:"SECURITY_SCANNER_V4_NAMESPACE_WHITELIST"`
	SecurityScannerV4PSK                string   `default:"" json:"SECURITY_SCANNER_V4_PSK" yaml:"SECURITY_SCANNER_V4_PSK"`
=======
	FeatureSecurityScanner              bool     `default:"false" validate:"" json:"FEATURE_SECURITY_SCANNER,omitempty" yaml:"FEATURE_SECURITY_SCANNER,omitempty"`
	SecurityScannerEndpoint             string   `default:"" validate:"" json:"SECURITY_SCANNER_ENDPOINT,omitempty" yaml:"SECURITY_SCANNER_ENDPOINT,omitempty"`
	SecurityScannerIndexingInterval     int      `default:"30" validate:"" json:"SECURITY_SCANNER_INDEXING_INTERVAL,omitempty" yaml:"SECURITY_SCANNER_INDEXING_INTERVAL,omitempty"`
	SecurityScannerNotifications        bool     `default:"false" validate:"" json:"FEATURE_SECURITY_NOTIFICATIONS,omitempty" yaml:"FEATURE_SECURITY_NOTIFICATIONS,omitempty"`
	SecurityScannerV4Endpoint           string   `default:"" validate:"" json:"SECURITY_SCANNER_V4_ENDPOINT,omitempty" yaml:"SECURITY_SCANNER_V4_ENDPOINT,omitempty"`
	SecurityScannerV4NamespaceWhitelist []string `default:"[]" validate:"" json:"SECURITY_SCANNER_V4_NAMESPACE_WHITELIST,omitempty" yaml:"SECURITY_SCANNER_V4_NAMESPACE_WHITELIST,omitempty"`
>>>>>>> 9fb8c275
}

// NewSecurityScannerFieldGroup creates a new SecurityScannerFieldGroup
func NewSecurityScannerFieldGroup(fullConfig map[string]interface{}) (*SecurityScannerFieldGroup, error) {
	newSecurityScannerFieldGroup := &SecurityScannerFieldGroup{}
	defaults.Set(newSecurityScannerFieldGroup)

	if value, ok := fullConfig["FEATURE_SECURITY_SCANNER"]; ok {
		newSecurityScannerFieldGroup.FeatureSecurityScanner, ok = value.(bool)
		if !ok {
			return newSecurityScannerFieldGroup, errors.New("FEATURE_SECURITY_SCANNER must be of type bool")
		}
	}
	if value, ok := fullConfig["SECURITY_SCANNER_ENDPOINT"]; ok {
		newSecurityScannerFieldGroup.SecurityScannerEndpoint, ok = value.(string)
		if !ok {
			return newSecurityScannerFieldGroup, errors.New("SECURITY_SCANNER_ENDPOINT must be of type string")
		}
	}
	if value, ok := fullConfig["SECURITY_SCANNER_INDEXING_INTERVAL"]; ok {
		newSecurityScannerFieldGroup.SecurityScannerIndexingInterval, ok = value.(int)
		if !ok {
			return newSecurityScannerFieldGroup, errors.New("SECURITY_SCANNER_INDEXING_INTERVAL must be of type int")
		}
	}
	if value, ok := fullConfig["SECURITY_SCANNER_NOTIFICATIONS"]; ok {
		newSecurityScannerFieldGroup.SecurityScannerNotifications, ok = value.(bool)
		if !ok {
			return newSecurityScannerFieldGroup, errors.New("SECURITY_SCANNER_NOTIFICATIONS must be of type bool")
		}
	}
	if value, ok := fullConfig["SECURITY_SCANNER_V4_ENDPOINT"]; ok {
		newSecurityScannerFieldGroup.SecurityScannerV4Endpoint, ok = value.(string)
		if !ok {
			return newSecurityScannerFieldGroup, errors.New("SECURITY_SCANNER_V4_ENDPOINT must be of type string")
		}
	}
	if value, ok := fullConfig["SECURITY_SCANNER_V4_PSK"]; ok {
		newSecurityScannerFieldGroup.SecurityScannerV4PSK, ok = value.(string)
		if !ok {
			return newSecurityScannerFieldGroup, errors.New("SECURITY_SCANNER_V4_PSK must be of type string")
		}
	}

	if value, ok := fullConfig["SECURITY_SCANNER_V4_NAMESPACE_WHITELIST"]; ok {

		// newSecurityScannerFieldGroup.SecurityScannerV4NamespaceWhitelist = value.([]string)
		for _, element := range value.([]interface{}) {
			strElement, ok := element.(string)
			if !ok {
				return newSecurityScannerFieldGroup, errors.New("SECURITY_SCANNER_V4_NAMESPACE_WHITELIST must be of type []string")
			}

			newSecurityScannerFieldGroup.SecurityScannerV4NamespaceWhitelist = append(
				newSecurityScannerFieldGroup.SecurityScannerV4NamespaceWhitelist,
				strElement,
			)
		}
	}

	return newSecurityScannerFieldGroup, nil
}<|MERGE_RESOLUTION|>--- conflicted
+++ resolved
@@ -8,22 +8,13 @@
 
 // SecurityScannerFieldGroup represents the SecurityScannerFieldGroup config fields
 type SecurityScannerFieldGroup struct {
-<<<<<<< HEAD
-	FeatureSecurityScanner              bool     `default:"false" validate:"" json:"FEATURE_SECURITY_SCANNER" yaml:"FEATURE_SECURITY_SCANNER"`
-	SecurityScannerEndpoint             string   `default:"" validate:"" json:"SECURITY_SCANNER_ENDPOINT" yaml:"SECURITY_SCANNER_ENDPOINT"`
-	SecurityScannerIndexingInterval     int      `default:"30" validate:"" json:"SECURITY_SCANNER_INDEXING_INTERVAL" yaml:"SECURITY_SCANNER_INDEXING_INTERVAL"`
-	SecurityScannerNotifications        bool     `default:"false" validate:"" json:"FEATURE_SECURITY_NOTIFICATIONS" yaml:"FEATURE_SECURITY_NOTIFICATIONS"`
-	SecurityScannerV4Endpoint           string   `default:"" validate:"" json:"SECURITY_SCANNER_V4_ENDPOINT" yaml:"SECURITY_SCANNER_V4_ENDPOINT"`
-	SecurityScannerV4NamespaceWhitelist []string `default:"[]" validate:"" json:"SECURITY_SCANNER_V4_NAMESPACE_WHITELIST" yaml:"SECURITY_SCANNER_V4_NAMESPACE_WHITELIST"`
-	SecurityScannerV4PSK                string   `default:"" json:"SECURITY_SCANNER_V4_PSK" yaml:"SECURITY_SCANNER_V4_PSK"`
-=======
 	FeatureSecurityScanner              bool     `default:"false" validate:"" json:"FEATURE_SECURITY_SCANNER,omitempty" yaml:"FEATURE_SECURITY_SCANNER,omitempty"`
 	SecurityScannerEndpoint             string   `default:"" validate:"" json:"SECURITY_SCANNER_ENDPOINT,omitempty" yaml:"SECURITY_SCANNER_ENDPOINT,omitempty"`
 	SecurityScannerIndexingInterval     int      `default:"30" validate:"" json:"SECURITY_SCANNER_INDEXING_INTERVAL,omitempty" yaml:"SECURITY_SCANNER_INDEXING_INTERVAL,omitempty"`
 	SecurityScannerNotifications        bool     `default:"false" validate:"" json:"FEATURE_SECURITY_NOTIFICATIONS,omitempty" yaml:"FEATURE_SECURITY_NOTIFICATIONS,omitempty"`
 	SecurityScannerV4Endpoint           string   `default:"" validate:"" json:"SECURITY_SCANNER_V4_ENDPOINT,omitempty" yaml:"SECURITY_SCANNER_V4_ENDPOINT,omitempty"`
 	SecurityScannerV4NamespaceWhitelist []string `default:"[]" validate:"" json:"SECURITY_SCANNER_V4_NAMESPACE_WHITELIST,omitempty" yaml:"SECURITY_SCANNER_V4_NAMESPACE_WHITELIST,omitempty"`
->>>>>>> 9fb8c275
+	SecurityScannerV4PSK                string   `default:"" json:"SECURITY_SCANNER_V4_PSK,omitempty" yaml:"SECURITY_SCANNER_V4_PSK,omitempty"`
 }
 
 // NewSecurityScannerFieldGroup creates a new SecurityScannerFieldGroup
